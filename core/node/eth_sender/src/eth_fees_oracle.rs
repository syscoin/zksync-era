use std::{
    cmp::{max, min},
    fmt,
    sync::Arc,
};

use zksync_eth_client::{ClientError, EnrichedClientError};
use zksync_node_fee_model::l1_gas_price::TxParamsProvider;
use zksync_types::eth_sender::TxHistory;

use crate::{abstract_l1_interface::OperatorType, EthSenderError};

#[derive(Debug)]
pub(crate) struct EthFees {
    pub(crate) base_fee_per_gas: u64,
    pub(crate) priority_fee_per_gas: u64,
    pub(crate) blob_base_fee_per_gas: Option<u64>,
    pub(crate) max_gas_per_pubdata_price: Option<u64>,
}

pub(crate) trait EthFeesOracle: 'static + Sync + Send + fmt::Debug {
    fn calculate_fees(
        &self,
        previous_sent_tx: &Option<TxHistory>,
        time_in_mempool_in_l1_blocks: u32,
        operator_type: OperatorType,
    ) -> Result<EthFees, EthSenderError>;
}

#[derive(Debug)]
pub(crate) struct GasAdjusterFeesOracle {
    pub gas_adjuster: Arc<dyn TxParamsProvider>,
    pub max_acceptable_priority_fee_in_gwei: u64,
    pub time_in_mempool_in_l1_blocks_cap: u32,
    pub max_acceptable_base_fee_in_wei: u64,
}

impl GasAdjusterFeesOracle {
    fn assert_fee_is_not_zero(&self, value: u64, fee_type: &'static str) {
        if value == 0 {
            panic!(
                "L1 RPC incorrectly reported {fee_type} prices, either it doesn't return them at \
            all or returns 0's, eth-sender cannot continue without proper {fee_type} prices!"
            );
        }
    }

    fn is_base_fee_exceeding_limit(&self, value: u64) -> bool {
        if value > self.max_acceptable_base_fee_in_wei {
            tracing::warn!(
                    "base fee per gas: {} exceed max acceptable fee in configuration: {}, skip transaction",
                    value,
                    self.max_acceptable_base_fee_in_wei
            );
            return true;
        }
        false
    }

    fn calculate_fees_with_blob_sidecar(
        &self,
        previous_sent_tx: &Option<TxHistory>,
        time_in_mempool_in_l1_blocks: u32,
    ) -> Result<EthFees, EthSenderError> {
        const MIN_PRICE_BUMP_MULTIPLIER: f64 = 2.00;
        const MIN_PRICE_BUMP_MULTIPLIER_U64: u64 = 2;

        // we cap it to not allow nearly infinite values when a tx is stuck for a long time
        let capped_time_in_mempool_in_l1_blocks = min(
            time_in_mempool_in_l1_blocks,
            self.time_in_mempool_in_l1_blocks_cap,
        );

        let mut base_fee_per_gas = self
            .gas_adjuster
            .get_blob_tx_base_fee(capped_time_in_mempool_in_l1_blocks);
        self.assert_fee_is_not_zero(base_fee_per_gas, "base");
        if self.is_base_fee_exceeding_limit(base_fee_per_gas) {
            return Err(EthSenderError::ExceedMaxBaseFee);
        }
<<<<<<< HEAD
        let priority_fee_per_gas = self.gas_adjuster.get_blob_tx_priority_fee();
        let blob_base_fee_per_gas = self.gas_adjuster.get_blob_tx_blob_base_fee();
        // SYSCOIN: Skip blob fee assertion when using Bitcoin DA.
        let bitcoin_mode = std::env::var("DA_CLIENT")
            .map(|v| v.eq_ignore_ascii_case("bitcoin"))
            .unwrap_or(false);
        if !bitcoin_mode {
            self.assert_fee_is_not_zero(blob_base_fee_per_gas, "blob");
        }
        let blob_base_fee_per_gas = Some(blob_base_fee_per_gas);
=======
        let mut blob_base_fee_per_gas = self
            .gas_adjuster
            .get_blob_tx_blob_base_fee(capped_time_in_mempool_in_l1_blocks);
        self.assert_fee_is_not_zero(blob_base_fee_per_gas, "blob");
>>>>>>> b6bf4c7c

        let mut priority_fee_per_gas = self.gas_adjuster.get_blob_tx_priority_fee();
        if let Some(previous_sent_tx) = previous_sent_tx {
            let blob_result = self.verify_base_fee_not_too_low_on_resend(
                previous_sent_tx.id,
                previous_sent_tx.blob_base_fee_per_gas.unwrap_or(0),
                blob_base_fee_per_gas,
                self.gas_adjuster.get_next_block_minimal_blob_base_fee(),
                MIN_PRICE_BUMP_MULTIPLIER,
                "blob_base_fee_per_gas",
            );

            let base_result = self.verify_base_fee_not_too_low_on_resend(
                previous_sent_tx.id,
                previous_sent_tx.base_fee_per_gas,
                base_fee_per_gas,
                self.gas_adjuster.get_next_block_minimal_base_fee(),
                MIN_PRICE_BUMP_MULTIPLIER,
                "base_fee_per_gas",
            );

            match (blob_result, base_result) {
                (Ok(_), Ok(_)) => {}
                (Err(err), Err(_)) => return Err(err),
                // If we're ready to increase one of the fees then we force-increase another one.
                (Ok(_), Err(_)) => {
                    base_fee_per_gas =
                        previous_sent_tx.base_fee_per_gas * MIN_PRICE_BUMP_MULTIPLIER_U64;
                }
                (Err(_), Ok(_)) => {
                    blob_base_fee_per_gas = previous_sent_tx.blob_base_fee_per_gas.unwrap()
                        * MIN_PRICE_BUMP_MULTIPLIER_U64;
                }
            }

            priority_fee_per_gas = max(
                priority_fee_per_gas,
                previous_sent_tx.priority_fee_per_gas * MIN_PRICE_BUMP_MULTIPLIER_U64,
            );
        }
        Ok(EthFees {
            base_fee_per_gas,
            priority_fee_per_gas,
            blob_base_fee_per_gas: Some(blob_base_fee_per_gas),
            max_gas_per_pubdata_price: None,
        })
    }

    fn calculate_fees_no_blob_sidecar(
        &self,
        previous_sent_tx: &Option<TxHistory>,
        time_in_mempool_in_l1_blocks: u32,
    ) -> Result<EthFees, EthSenderError> {
        const MIN_PRICE_BUMP_MULTIPLIER: f64 = 1.10;

        // we cap it to not allow nearly infinite values when a tx is stuck for a long time
        let capped_time_in_mempool_in_l1_blocks = min(
            time_in_mempool_in_l1_blocks,
            self.time_in_mempool_in_l1_blocks_cap,
        );
        let base_fee_per_gas = self
            .gas_adjuster
            .get_base_fee(capped_time_in_mempool_in_l1_blocks);
        self.assert_fee_is_not_zero(base_fee_per_gas, "base");
        if self.is_base_fee_exceeding_limit(base_fee_per_gas) {
            return Err(EthSenderError::ExceedMaxBaseFee);
        }

        let mut priority_fee_per_gas = self.gas_adjuster.get_priority_fee();

        if let Some(previous_sent_tx) = previous_sent_tx {
            self.verify_base_fee_not_too_low_on_resend(
                previous_sent_tx.id,
                previous_sent_tx.base_fee_per_gas,
                base_fee_per_gas,
                self.gas_adjuster.get_next_block_minimal_base_fee(),
                MIN_PRICE_BUMP_MULTIPLIER,
                "base_fee_per_gas",
            )?;

            priority_fee_per_gas = max(
                priority_fee_per_gas,
                (previous_sent_tx.priority_fee_per_gas as f64 * MIN_PRICE_BUMP_MULTIPLIER).ceil()
                    as u64,
            );
        }

        // Extra check to prevent sending transaction will extremely high priority fee.
        if priority_fee_per_gas > self.max_acceptable_priority_fee_in_gwei {
            panic!(
                "Extremely high value of priority_fee_per_gas is suggested: {}, while max acceptable is {}",
                priority_fee_per_gas,
                self.max_acceptable_priority_fee_in_gwei
            );
        }

        Ok(EthFees {
            base_fee_per_gas,
            blob_base_fee_per_gas: None,
            priority_fee_per_gas,
            max_gas_per_pubdata_price: None,
        })
    }

    fn calculate_fees_for_gateway_tx(
        &self,
        previous_sent_tx: &Option<TxHistory>,
        time_in_mempool_in_l1_blocks: u32,
    ) -> Result<EthFees, EthSenderError> {
        const MIN_PRICE_BUMP_MULTIPLIER: f64 = 1.10;

        // we cap it to not allow nearly infinite values when a tx is stuck for a long time
        let capped_time_in_mempool_in_l1_blocks = min(
            time_in_mempool_in_l1_blocks,
            self.time_in_mempool_in_l1_blocks_cap,
        );
        let base_fee_per_gas = self
            .gas_adjuster
            .gateway_get_base_fee(capped_time_in_mempool_in_l1_blocks);
        self.assert_fee_is_not_zero(base_fee_per_gas, "base");
        if self.is_base_fee_exceeding_limit(base_fee_per_gas) {
            return Err(EthSenderError::ExceedMaxBaseFee);
        }

        let mut gas_per_pubdata = self
            .gas_adjuster
            .get_gateway_price_per_pubdata(capped_time_in_mempool_in_l1_blocks);

        if let Some(previous_sent_tx) = previous_sent_tx {
            self.verify_base_fee_not_too_low_on_resend(
                previous_sent_tx.id,
                previous_sent_tx.base_fee_per_gas,
                base_fee_per_gas,
                self.gas_adjuster.get_next_block_minimal_base_fee(),
                MIN_PRICE_BUMP_MULTIPLIER,
                "base_fee_per_gas",
            )?;

            // Increase `gas_per_pubdata_fee`.
            gas_per_pubdata =
                if let Some(prev_gas_per_pubdata) = previous_sent_tx.max_gas_per_pubdata {
                    max(
                        gas_per_pubdata,
                        (prev_gas_per_pubdata as f64 * MIN_PRICE_BUMP_MULTIPLIER).ceil() as u64,
                    )
                } else {
                    gas_per_pubdata
                };
        }

        Ok(EthFees {
            base_fee_per_gas,
            blob_base_fee_per_gas: None,
            // We ignore priority fee for gateway
            priority_fee_per_gas: 0,
            max_gas_per_pubdata_price: Some(gas_per_pubdata),
        })
    }

    fn verify_base_fee_not_too_low_on_resend(
        &self,
        tx_id: u32,
        previous_fee: u64,
        fee_to_use: u64,
        next_block_minimal_fee: u64,
        min_price_bump_multiplier: f64,
        fee_type: &str,
    ) -> Result<(), EthSenderError> {
        let fee_to_use = fee_to_use as f64;
        if fee_to_use < (next_block_minimal_fee as f64)
            || fee_to_use < (previous_fee as f64 * min_price_bump_multiplier).ceil()
        {
            // If the fee is lower than the previous used one multiplied by the required factor
            // or is lower than the minimal possible value for the next block, sending is skipped.
            tracing::info!(
                "{fee_type} too low for resend detected for tx {}, \
                 suggested fee {:?}, \
                 previous_fee {:?}, \
                 next_block_minimal_fee {:?}, \
                 min_price_bump_multiplier {:?}",
                tx_id,
                fee_to_use,
                previous_fee,
                next_block_minimal_fee,
                min_price_bump_multiplier
            );
            let err = ClientError::Custom(format!("{fee_type} is too low"));
            let err = EnrichedClientError::new(err, "verify_base_fee_not_too_low_on_resend")
                .with_arg("fee_to_use", &fee_to_use)
                .with_arg("previous_fee", &previous_fee)
                .with_arg("next_block_minimal_fee", &next_block_minimal_fee)
                .with_arg("min_price_bump_multiplier", &min_price_bump_multiplier);
            return Err(err.into());
        }
        Ok(())
    }
}

impl EthFeesOracle for GasAdjusterFeesOracle {
    fn calculate_fees(
        &self,
        previous_sent_tx: &Option<TxHistory>,
        time_in_mempool_in_l1_blocks: u32,
        operator_type: OperatorType,
    ) -> Result<EthFees, EthSenderError> {
        match operator_type {
            OperatorType::NonBlob => {
                self.calculate_fees_no_blob_sidecar(previous_sent_tx, time_in_mempool_in_l1_blocks)
            }
            OperatorType::Blob => self
                .calculate_fees_with_blob_sidecar(previous_sent_tx, time_in_mempool_in_l1_blocks),
            OperatorType::Gateway => {
                self.calculate_fees_for_gateway_tx(previous_sent_tx, time_in_mempool_in_l1_blocks)
            }
        }
    }
}<|MERGE_RESOLUTION|>--- conflicted
+++ resolved
@@ -78,9 +78,9 @@
         if self.is_base_fee_exceeding_limit(base_fee_per_gas) {
             return Err(EthSenderError::ExceedMaxBaseFee);
         }
-<<<<<<< HEAD
-        let priority_fee_per_gas = self.gas_adjuster.get_blob_tx_priority_fee();
-        let blob_base_fee_per_gas = self.gas_adjuster.get_blob_tx_blob_base_fee();
+        let mut blob_base_fee_per_gas = self
+            .gas_adjuster
+            .get_blob_tx_blob_base_fee(capped_time_in_mempool_in_l1_blocks);
         // SYSCOIN: Skip blob fee assertion when using Bitcoin DA.
         let bitcoin_mode = std::env::var("DA_CLIENT")
             .map(|v| v.eq_ignore_ascii_case("bitcoin"))
@@ -89,12 +89,6 @@
             self.assert_fee_is_not_zero(blob_base_fee_per_gas, "blob");
         }
         let blob_base_fee_per_gas = Some(blob_base_fee_per_gas);
-=======
-        let mut blob_base_fee_per_gas = self
-            .gas_adjuster
-            .get_blob_tx_blob_base_fee(capped_time_in_mempool_in_l1_blocks);
-        self.assert_fee_is_not_zero(blob_base_fee_per_gas, "blob");
->>>>>>> b6bf4c7c
 
         let mut priority_fee_per_gas = self.gas_adjuster.get_blob_tx_priority_fee();
         if let Some(previous_sent_tx) = previous_sent_tx {
