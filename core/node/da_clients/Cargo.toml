--- conflicted
+++ resolved
@@ -59,15 +59,10 @@
 tonic = { workspace = true, features = ["tls-roots", "prost", "codegen"] }
 pbjson-types.workspace = true
 
-<<<<<<< HEAD
-# Eigen dependencies
-rust-eigenda-client.workspace = true
-
-# Bitcoin dependencies
-bitcoin_da_client = { git = "https://github.com/SYS-Labs/bitcoin_da_client.git" }
-=======
 # EigenDA dependencies
 rust-eigenda-v2-client.workspace = true
 rust-eigenda-v2-common.workspace = true
 rust-eigenda-signers.workspace = true
->>>>>>> b6bf4c7c
+
+# SYSCOIN Bitcoin dependencies
+bitcoin_da_client = { git = "https://github.com/SYS-Labs/bitcoin_da_client.git" }