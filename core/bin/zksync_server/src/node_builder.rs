--- conflicted
+++ resolved
@@ -54,77 +54,11 @@
     tx_sender::TxSenderConfig,
     web3::{state::InternalApiConfigBase, Namespace},
 };
-<<<<<<< HEAD
-use zksync_node_framework::{
-    implementations::layers::{
-        allow_list::DeploymentAllowListLayer,
-        base_token::{
-            base_token_ratio_persister::BaseTokenRatioPersisterLayer,
-            base_token_ratio_provider::BaseTokenRatioProviderLayer, ExternalPriceApiLayer,
-        },
-        circuit_breaker_checker::CircuitBreakerCheckerLayer,
-        commitment_generator::CommitmentGeneratorLayer,
-        consensus::MainNodeConsensusLayer,
-        contract_verification_api::ContractVerificationApiLayer,
-        da_clients::{
-            // SYSCOIN
-            avail::AvailWiringLayer,
-            bitcoin::BitcoinWiringLayer,
-            celestia::CelestiaWiringLayer,
-            eigen::EigenWiringLayer,
-            no_da::NoDAClientWiringLayer,
-            object_store::ObjectStorageClientWiringLayer,
-        },
-        da_dispatcher::DataAvailabilityDispatcherLayer,
-        eth_sender::{EthTxAggregatorLayer, EthTxManagerLayer},
-        eth_watch::EthWatchLayer,
-        external_proof_integration_api::ExternalProofIntegrationApiLayer,
-        gas_adjuster::GasAdjusterLayer,
-        gateway_migrator_layer::GatewayMigratorLayer,
-        healtcheck_server::HealthCheckLayer,
-        house_keeper::HouseKeeperLayer,
-        l1_batch_commitment_mode_validation::L1BatchCommitmentModeValidationLayer,
-        l1_gas::L1GasLayer,
-        logs_bloom_backfill::LogsBloomBackfillLayer,
-        metadata_calculator::MetadataCalculatorLayer,
-        node_storage_init::{
-            main_node_strategy::MainNodeInitStrategyLayer, NodeStorageInitializerLayer,
-        },
-        object_store::ObjectStoreLayer,
-        pk_signing_eth_client::PKSigningEthClientLayer,
-        pools_layer::PoolsLayerBuilder,
-        postgres::PostgresLayer,
-        prometheus_exporter::PrometheusExporterLayer,
-        proof_data_handler::ProofDataHandlerLayer,
-        query_eth_client::QueryEthClientLayer,
-        settlement_layer_client::SettlementLayerClientLayer,
-        settlement_layer_data::{MainNodeConfig, SettlementLayerData},
-        sigint::SigintHandlerLayer,
-        state_keeper::{
-            main_batch_executor::MainBatchExecutorLayer, mempool_io::MempoolIOLayer,
-            output_handler::OutputHandlerLayer, RocksdbStorageOptions, StateKeeperLayer,
-        },
-        tee_proof_data_handler::TeeProofDataHandlerLayer,
-        vm_runner::{
-            bwip::BasicWitnessInputProducerLayer, playground::VmPlaygroundLayer,
-            protective_reads::ProtectiveReadsWriterLayer,
-        },
-        web3_api::{
-            caches::MempoolCacheLayer,
-            server::{Web3ServerLayer, Web3ServerOptionalConfig},
-            tree_api_client::TreeApiClientLayer,
-            tx_sender::{PostgresStorageCachesConfig, TxSenderLayer},
-            tx_sink::{whitelist::WhitelistedMasterPoolSinkLayer, MasterPoolSinkLayer},
-        },
-    },
-    service::{ZkStackService, ZkStackServiceBuilder},
-=======
 use zksync_node_consensus::node::MainNodeConsensusLayer;
 use zksync_node_fee_model::node::{GasAdjusterLayer, L1GasLayer};
 use zksync_node_framework::service::{ZkStackService, ZkStackServiceBuilder};
 use zksync_node_storage_init::node::{
     main_node_strategy::MainNodeInitStrategyLayer, NodeStorageInitializerLayer,
->>>>>>> 5adb6404
 };
 use zksync_object_store::node::ObjectStoreLayer;
 use zksync_proof_data_handler::node::ProofDataHandlerLayer;
