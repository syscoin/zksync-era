use smart_config::{DescribeConfig, DeserializeConfig};

// SYSCOIN
use crate::{AvailConfig, BitcoinConfig, CelestiaConfig, EigenConfig, ObjectStoreConfig};

pub mod avail;
pub mod celestia;
pub mod eigen;
// SYSCOIN
pub mod bitcoin;

<<<<<<< HEAD
pub const AVAIL_CLIENT_CONFIG_NAME: &str = "Avail";
pub const CELESTIA_CLIENT_CONFIG_NAME: &str = "Celestia";
pub const EIGEN_CLIENT_CONFIG_NAME: &str = "Eigen";
pub const OBJECT_STORE_CLIENT_CONFIG_NAME: &str = "ObjectStore";
pub const NO_DA_CLIENT_CONFIG_NAME: &str = "NoDA";
// SYSCOIN
pub const BITCOIN_CLIENT_CONFIG_NAME: &str = "Bitcoin";

#[derive(Debug, Clone, PartialEq, Deserialize)]
=======
#[derive(Debug, Clone, PartialEq, DescribeConfig, DeserializeConfig)]
#[config(tag = "client")]
>>>>>>> 9bc20a48
pub enum DAClientConfig {
    Avail(AvailConfig),
    Celestia(CelestiaConfig),
    Eigen(EigenConfig),
    // SYSCOIN
    Bitcoin(BitcoinConfig),
    ObjectStore(ObjectStoreConfig),
    NoDA,
}

impl From<AvailConfig> for DAClientConfig {
    fn from(config: AvailConfig) -> Self {
        Self::Avail(config)
    }
}
<<<<<<< HEAD
// SYSCOIN
impl From<BitcoinConfig> for DAClientConfig {
    fn from(config: BitcoinConfig) -> Self {
        Self::Bitcoin(config)
=======

#[cfg(test)]
mod tests {
    use std::time::Duration;

    use secrecy::ExposeSecret;
    use smart_config::{
        testing::{test, test_complete},
        ConfigRepository, ConfigSchema, Environment, Yaml,
    };

    use super::{avail::AvailClientConfig, eigen::PointsSource, *};
    use crate::configs::{object_store::ObjectStoreMode, DataAvailabilitySecrets, Secrets};

    #[test]
    fn no_da_config_from_yaml() {
        let yaml = "client: NoDA";
        let yaml = Yaml::new("test.yml", serde_yaml::from_str(yaml).unwrap()).unwrap();
        let config = test_complete::<DAClientConfig>(yaml).unwrap();
        assert_eq!(config, DAClientConfig::NoDA);
    }

    #[test]
    fn object_store_config_from_env() {
        let env = r#"
          DA_CLIENT="ObjectStore"
          DA_BUCKET_BASE_URL="some/test/path"
          DA_MODE="GCS"
          DA_MAX_RETRIES="5"
          DA_LOCAL_MIRROR_PATH="/var/cache"
        "#;
        let env = Environment::from_dotenv("test.env", env)
            .unwrap()
            .strip_prefix("DA_");

        let config = test_complete::<DAClientConfig>(env).unwrap();
        let DAClientConfig::ObjectStore(config) = config else {
            panic!("unexpected config: {config:?}");
        };
        assert_eq!(config.max_retries, 5);
        let ObjectStoreMode::GCS { bucket_base_url } = &config.mode else {
            panic!("Unexpected config: {config:?}");
        };
        assert_eq!(bucket_base_url, "some/test/path");
    }

    #[test]
    fn object_store_config_from_yaml() {
        let yaml = r#"
          client: ObjectStore
          mode: FileBacked
          file_backed_base_path: ./chains/era/artifacts/
          max_retries: 10
          local_mirror_path: /var/cache
        "#;
        let yaml = Yaml::new("test.yml", serde_yaml::from_str(yaml).unwrap()).unwrap();

        let config = test_complete::<DAClientConfig>(yaml).unwrap();
        let DAClientConfig::ObjectStore(config) = config else {
            panic!("unexpected config: {config:?}");
        };
        assert_eq!(config.max_retries, 10);
    }

    #[test]
    fn avail_config_from_env() {
        let env = r#"
          DA_CLIENT="Avail"
          DA_AVAIL_CLIENT_TYPE="FullClient"
          DA_BRIDGE_API_URL="localhost:54321"
          DA_TIMEOUT_MS="2000"
          DA_API_NODE_URL="localhost:12345"
          DA_APP_ID="1"
        "#;
        let env = Environment::from_dotenv("test.env", env)
            .unwrap()
            .strip_prefix("DA_");

        let config = test::<DAClientConfig>(env).unwrap();
        let DAClientConfig::Avail(config) = config else {
            panic!("unexpected config: {config:?}");
        };
        assert_eq!(config.bridge_api_url, "localhost:54321");
        assert_eq!(config.timeout, Duration::from_secs(2));
        let AvailClientConfig::FullClient(client) = config.config else {
            panic!("unexpected config: {config:?}");
        };
        assert_eq!(client.app_id, 1);
        assert_eq!(client.api_node_url, "localhost:12345");
    }

    #[test]
    fn gas_relay_avail_config_from_yaml() {
        let yaml = r#"
          client: Avail
          bridge_api_url: https://bridge-api.avail.so
          timeout_ms: 20000
          avail_client_type: GasRelay
          gas_relay_api_url: https://lens-turbo-api.availproject.org
          max_retries: 4
        "#;
        let yaml = Yaml::new("test.yml", serde_yaml::from_str(yaml).unwrap()).unwrap();

        let config = test_complete::<DAClientConfig>(yaml).unwrap();
        let DAClientConfig::Avail(config) = config else {
            panic!("unexpected config: {config:?}");
        };
        assert_eq!(config.bridge_api_url, "https://bridge-api.avail.so");
        assert_eq!(config.timeout, Duration::from_secs(20));
        let AvailClientConfig::GasRelay(client) = config.config else {
            panic!("unexpected config: {config:?}");
        };
        assert_eq!(
            client.gas_relay_api_url,
            "https://lens-turbo-api.availproject.org"
        );
        assert_eq!(client.max_retries, 4);
    }

    // Checks that non-secret and secret parts of the DA config don't clash despite previously having differing prefixes
    // (`da_client` vs `da`).
    #[test]
    fn secrets_do_not_clash_with_client_tag() {
        let yaml = r#"
          da_client:
            client: Avail
            bridge_api_url: https://bridge-api.avail.so
            avail_client_type: GasRelay
            gas_relay_api_url: https://lens-turbo-api.availproject.org
        "#;
        let yaml = Yaml::new("test.yml", serde_yaml::from_str(yaml).unwrap()).unwrap();

        let mut schema = ConfigSchema::new(&DAClientConfig::DESCRIPTION, "da_client");
        schema.insert(&Secrets::DESCRIPTION, "").unwrap();

        let repo = ConfigRepository::new(&schema).with(yaml);
        let config: DAClientConfig = repo.single().unwrap().parse().unwrap();
        assert!(matches!(&config, DAClientConfig::Avail(_)));
        let secrets: DataAvailabilitySecrets = repo.single().unwrap().parse().unwrap();
        assert!(matches!(&secrets, DataAvailabilitySecrets::Avail(_)));

        let secrets = r#"
          da:
            client: Avail
            gas_relay_api_key: SUPER_SECRET_KEY
        "#;
        let secrets = Yaml::new("secrets.yml", serde_yaml::from_str(secrets).unwrap()).unwrap();
        let repo = repo.with(secrets);

        let config: DAClientConfig = repo.single().unwrap().parse().unwrap();
        assert!(matches!(&config, DAClientConfig::Avail(_)));
        let secrets: DataAvailabilitySecrets = repo.single().unwrap().parse().unwrap();
        let DataAvailabilitySecrets::Avail(secrets) = secrets else {
            panic!("unexpected secrets: {secrets:?}");
        };
        assert_eq!(
            secrets.gas_relay_api_key.unwrap().0.expose_secret(),
            "SUPER_SECRET_KEY"
        );
    }

    #[test]
    fn full_avail_config_from_yaml() {
        let yaml = r#"
          client: Avail
          bridge_api_url: https://turing-bridge-api.avail.so
          timeout: 20s
          dispatch_timeout: 5s
          finality_state: inBlock
          avail_client_type: FullClient
          api_node_url: wss://turing-rpc.avail.so/ws
          app_id: 123456
        "#;
        let yaml = Yaml::new("test.yml", serde_yaml::from_str(yaml).unwrap()).unwrap();

        let config = test_complete::<DAClientConfig>(yaml).unwrap();
        let DAClientConfig::Avail(config) = config else {
            panic!("unexpected config: {config:?}");
        };
        assert_eq!(config.bridge_api_url, "https://turing-bridge-api.avail.so");
        assert_eq!(config.timeout, Duration::from_secs(20));
        let AvailClientConfig::FullClient(client) = config.config else {
            panic!("unexpected config: {config:?}");
        };
        assert_eq!(client.api_node_url, "wss://turing-rpc.avail.so/ws");
        assert_eq!(client.app_id, 123_456);
    }

    #[test]
    fn eigen_config_from_env() {
        let env = r#"
          DA_CLIENT="Eigen"
          DA_DISPERSER_RPC="http://localhost:8080"
          DA_SETTLEMENT_LAYER_CONFIRMATION_DEPTH=0
          DA_EIGENDA_ETH_RPC="http://localhost:8545"
          DA_EIGENDA_SVC_MANAGER_ADDRESS="0x0000000000000000000000000000000000000123"
          DA_WAIT_FOR_FINALIZATION=true
          DA_AUTHENTICATED=false
          DA_POINTS_SOURCE="Path"
          DA_POINTS_PATH="./resources"
          DA_CUSTOM_QUORUM_NUMBERS="2,3"
        "#;
        let env = Environment::from_dotenv("test.env", env)
            .unwrap()
            .strip_prefix("DA_");

        let config = test_complete::<DAClientConfig>(env).unwrap();
        let DAClientConfig::Eigen(config) = config else {
            panic!("unexpected config: {config:?}");
        };

        assert_eq!(config.disperser_rpc, "http://localhost:8080");
        assert_eq!(config.settlement_layer_confirmation_depth, 0);
        assert_eq!(
            config.eigenda_eth_rpc.as_ref().unwrap().expose_str(),
            "http://localhost:8545/"
        );
        assert!(config.wait_for_finalization);
        assert!(!config.authenticated);

        let PointsSource::Path { path } = &config.points else {
            panic!("Unexpected config: {config:?}");
        };
        assert_eq!(path, "./resources");
        assert_eq!(config.custom_quorum_numbers, [2, 3]);
    }

    #[test]
    fn eigen_config_from_yaml() {
        let yaml = r#"
          client: Eigen
          disperser_rpc: https://disperser-holesky.eigenda.xyz:443
          settlement_layer_confirmation_depth: 1
          eigenda_eth_rpc: https://holesky.infura.io/
          eigenda_svc_manager_address: 0xD4A7E1Bd8015057293f0D0A557088c286942e84b
          wait_for_finalization: true
          authenticated: true
          points:
            source: Url
            g1_url: https://raw.githubusercontent.com/lambdaclass/zksync-eigenda-tools/6944c9b09ae819167ee9012ca82866b9c792d8a1/resources/g1.point
            g2_url: https://raw.githubusercontent.com/lambdaclass/zksync-eigenda-tools/6944c9b09ae819167ee9012ca82866b9c792d8a1/resources/g2.point.powerOf2
          custom_quorum_numbers:
            - 1
            - 3
        "#;
        let yaml = Yaml::new("test.yml", serde_yaml::from_str(yaml).unwrap()).unwrap();

        let config = test_complete::<DAClientConfig>(yaml).unwrap();
        let DAClientConfig::Eigen(config) = config else {
            panic!("unexpected config: {config:?}");
        };

        assert_eq!(
            config.disperser_rpc,
            "https://disperser-holesky.eigenda.xyz:443"
        );
        assert_eq!(config.settlement_layer_confirmation_depth, 1);
        assert_eq!(
            config.eigenda_eth_rpc.as_ref().unwrap().expose_str(),
            "https://holesky.infura.io/"
        );
        assert_eq!(
            config.eigenda_svc_manager_address,
            "0xD4A7E1Bd8015057293f0D0A557088c286942e84b"
                .parse()
                .unwrap()
        );
        assert!(config.wait_for_finalization);
        assert!(config.authenticated);
        let PointsSource::Url { g1_url, g2_url } = &config.points else {
            panic!("Unexpected config: {config:?}");
        };
        assert_eq!(g1_url, "https://raw.githubusercontent.com/lambdaclass/zksync-eigenda-tools/6944c9b09ae819167ee9012ca82866b9c792d8a1/resources/g1.point");
        assert_eq!(g2_url, "https://raw.githubusercontent.com/lambdaclass/zksync-eigenda-tools/6944c9b09ae819167ee9012ca82866b9c792d8a1/resources/g2.point.powerOf2");
>>>>>>> 9bc20a48
    }
}<|MERGE_RESOLUTION|>--- conflicted
+++ resolved
@@ -9,20 +9,8 @@
 // SYSCOIN
 pub mod bitcoin;
 
-<<<<<<< HEAD
-pub const AVAIL_CLIENT_CONFIG_NAME: &str = "Avail";
-pub const CELESTIA_CLIENT_CONFIG_NAME: &str = "Celestia";
-pub const EIGEN_CLIENT_CONFIG_NAME: &str = "Eigen";
-pub const OBJECT_STORE_CLIENT_CONFIG_NAME: &str = "ObjectStore";
-pub const NO_DA_CLIENT_CONFIG_NAME: &str = "NoDA";
-// SYSCOIN
-pub const BITCOIN_CLIENT_CONFIG_NAME: &str = "Bitcoin";
-
-#[derive(Debug, Clone, PartialEq, Deserialize)]
-=======
 #[derive(Debug, Clone, PartialEq, DescribeConfig, DeserializeConfig)]
 #[config(tag = "client")]
->>>>>>> 9bc20a48
 pub enum DAClientConfig {
     Avail(AvailConfig),
     Celestia(CelestiaConfig),
@@ -38,12 +26,6 @@
         Self::Avail(config)
     }
 }
-<<<<<<< HEAD
-// SYSCOIN
-impl From<BitcoinConfig> for DAClientConfig {
-    fn from(config: BitcoinConfig) -> Self {
-        Self::Bitcoin(config)
-=======
 
 #[cfg(test)]
 mod tests {
@@ -318,6 +300,5 @@
         };
         assert_eq!(g1_url, "https://raw.githubusercontent.com/lambdaclass/zksync-eigenda-tools/6944c9b09ae819167ee9012ca82866b9c792d8a1/resources/g1.point");
         assert_eq!(g2_url, "https://raw.githubusercontent.com/lambdaclass/zksync-eigenda-tools/6944c9b09ae819167ee9012ca82866b9c792d8a1/resources/g2.point.powerOf2");
->>>>>>> 9bc20a48
     }
 }