--- conflicted
+++ resolved
@@ -4,17 +4,9 @@
     base_token_adjuster::BaseTokenAdjusterConfig,
     commitment_generator::CommitmentGeneratorConfig,
     contract_verifier::ContractVerifierConfig,
-<<<<<<< HEAD
-    contracts::chain::AllContractsConfig,
+    contracts::chain::ContractsConfig,
     // SYSCOIN
-    da_client::{
-        avail::AvailConfig, bitcoin::BitcoinConfig, celestia::CelestiaConfig, eigen::EigenConfig,
-        DAClientConfig,
-    },
-=======
-    contracts::chain::ContractsConfig,
-    da_client::{avail::AvailConfig, celestia::CelestiaConfig, eigen::EigenConfig, DAClientConfig},
->>>>>>> 9bc20a48
+    da_client::{avail::AvailConfig, bitcoin::BitcoinConfig, celestia::CelestiaConfig, eigen::EigenConfig, DAClientConfig},
     da_dispatcher::DADispatcherConfig,
     database::{DBConfig, PostgresConfig},
     eth_sender::{EthConfig, GasAdjusterConfig},
