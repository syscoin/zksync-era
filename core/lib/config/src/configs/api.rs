use std::{
    collections::HashMap,
    net::SocketAddr,
    num::{NonZeroU32, NonZeroUsize},
    str::FromStr,
    time::Duration,
};

use anyhow::Context as _;
use serde::{Deserialize, Serialize};
use smart_config::{
    de::{Delimited, Optional, OrString, Serde, WellKnown},
    metadata::{SizeUnit, TimeUnit},
    ByteSize, DescribeConfig, DeserializeConfig,
};
use zksync_basic_types::Address;

/// API configuration.
#[derive(Debug, Clone, PartialEq, DescribeConfig, DeserializeConfig)]
pub struct ApiConfig {
    /// Configuration options for the Web3 JSON RPC servers.
    #[config(nest)]
    pub web3_json_rpc: Web3JsonRpcConfig,
    /// Configuration options for the Health check.
    #[config(nest)]
    pub healthcheck: HealthCheckConfig,
    /// Configuration options for Merkle tree API.
    #[config(nest)]
    pub merkle_tree: MerkleTreeApiConfig,
}

/// Response size limits for specific RPC methods.
///
/// The unit of measurement for contained limits depends on the context. In [`MaxResponseSize`],
/// limits are measured in bytes, but in configs, limits are specified in MiBs.
#[derive(Debug, Clone, PartialEq, Serialize, Deserialize)]
#[serde(transparent)]
pub struct MaxResponseSizeOverrides(HashMap<String, Option<NonZeroUsize>>);

impl<S: Into<String>> FromIterator<(S, Option<NonZeroUsize>)> for MaxResponseSizeOverrides {
    fn from_iter<I: IntoIterator<Item = (S, Option<NonZeroUsize>)>>(iter: I) -> Self {
        Self(
            iter.into_iter()
                .map(|(method_name, size)| (method_name.into(), size))
                .collect(),
        )
    }
}

impl FromStr for MaxResponseSizeOverrides {
    type Err = anyhow::Error;

    fn from_str(s: &str) -> Result<Self, Self::Err> {
        let mut overrides = HashMap::new();
        for part in s.split(',') {
            let (method_name, size) = part.split_once('=').with_context(|| {
                format!("Part `{part}` doesn't have form <method_name>=<int>|None")
            })?;
            let method_name = method_name.trim();

            let size = size.trim();
            let size = if size == "None" {
                None
            } else {
                Some(size.parse().with_context(|| {
                    format!("`{size}` specified for method `{method_name}` is not a valid size")
                })?)
            };

            if let Some(prev_size) = overrides.insert(method_name.to_owned(), size) {
                anyhow::bail!(
                    "Size override for `{method_name}` is redefined from {prev_size:?} to {size:?}"
                );
            }
        }
        Ok(Self(overrides))
    }
}

impl MaxResponseSizeOverrides {
    pub fn empty() -> Self {
        Self(HashMap::new())
    }

    /// Gets the override in bytes for the specified method, or `None` if it's not set.
    pub fn get(&self, method_name: &str) -> Option<usize> {
        self.0
            .get(method_name)
            .copied()
            .map(|size| size.map_or(usize::MAX, NonZeroUsize::get))
    }

    /// Iterates over all overrides.
    pub fn iter(&self) -> impl ExactSizeIterator<Item = (&str, usize)> + '_ {
        self.0.iter().map(|(method_name, size)| {
            (
                method_name.as_str(),
                size.map_or(usize::MAX, NonZeroUsize::get),
            )
        })
    }

    /// Scales the overrides by the specified scale factor, saturating them if applicable.
    pub fn scale(&self, factor: NonZeroUsize) -> Self {
        let scaled = self.0.iter().map(|(method_name, &size)| {
            (
                method_name.clone(),
                size.map(|size| size.saturating_mul(factor)),
            )
        });
        Self(scaled.collect())
    }
}

<<<<<<< HEAD
impl<'de> Deserialize<'de> for MaxResponseSizeOverrides {
    fn deserialize<D>(deserializer: D) -> Result<Self, D::Error>
    where
        D: Deserializer<'de>,
    {
        struct ParseVisitor;

        impl de::Visitor<'_> for ParseVisitor {
            type Value = MaxResponseSizeOverrides;

            fn expecting(&self, formatter: &mut fmt::Formatter<'_>) -> fmt::Result {
                formatter.write_str("comma-separated list of <method_name>=<size>|None tuples, such as: eth_call=2,zks_getProof=None")
            }

            fn visit_str<E: de::Error>(self, value: &str) -> Result<Self::Value, E> {
                value.parse().map_err(E::custom)
            }
        }

        deserializer.deserialize_str(ParseVisitor)
    }
=======
impl WellKnown for MaxResponseSizeOverrides {
    type Deserializer = OrString<Serde![object]>;
    const DE: Self::Deserializer = OrString(Serde![object]);
>>>>>>> 9bc20a48
}

/// Response size limits for JSON-RPC servers.
#[derive(Debug)]
pub struct MaxResponseSize {
    /// Global limit applied to all RPC methods. Measured in bytes.
    pub global: usize,
    /// Limits applied to specific methods. Limits are measured in bytes; method names are full (e.g., `eth_call`).
    pub overrides: MaxResponseSizeOverrides,
}

#[derive(Debug, Clone, PartialEq, DescribeConfig, DeserializeConfig)]
#[config(derive(Default))]
pub struct Web3JsonRpcConfig {
    /// Port to which the HTTP RPC server is listening.
    #[config(default_t = 3_050)]
    pub http_port: u16,
    /// Port to which the WebSocket RPC server is listening.
    #[config(default_t = 3_051)]
    pub ws_port: u16,
    /// Max possible limit of entities to be requested once.
    #[config(default_t = 1_024)]
    pub req_entities_limit: u32,
    /// Whether to support HTTP methods that install filters and query filter changes.
    /// WS methods are unaffected.
    ///
    /// When to set this value to `true`:
    /// Filters are local to the specific node they were created at. Meaning if
    /// there are multiple nodes behind a load balancer the client cannot reliably
    /// query the previously created filter as the request might get routed to a
    /// different node.
    #[config(default)]
    pub filters_disabled: bool,
    /// Max possible limit of filters to be in the state at once.
    #[config(default_t = 10_000)]
    pub filters_limit: usize,
    /// Max possible limit of subscriptions to be in the state at once.
    #[config(default_t = 10_000)]
    pub subscriptions_limit: usize,
    /// Interval between polling db for pubsub (in ms).
    #[config(default_t = Duration::from_millis(200), with = TimeUnit::Millis)]
    pub pubsub_polling_interval: Duration,
    /// Tx nonce: how far ahead from the committed nonce can it be.
    #[config(default_t = 50)]
    pub max_nonce_ahead: u32,
    /// The multiplier to use when suggesting gas price. Should be higher than one,
    /// otherwise if the L1 prices soar, the suggested gas price won't be sufficient to be included in block
    #[config(default_t = 1.5)]
    pub gas_price_scale_factor: f64,
    /// The factor by which to scale the gasLimit
    #[config(default_t = 1.3)]
    pub estimate_gas_scale_factor: f64,
    /// The max possible number of gas that `eth_estimateGas` is allowed to overestimate.
    #[config(default_t = 1_000)]
    pub estimate_gas_acceptable_overestimation: u32,
    /// Enables optimizations for the binary search of the gas limit in `eth_estimateGas`. These optimizations are currently
    /// considered experimental.
    #[config(default)]
    pub estimate_gas_optimize_search: bool,
    ///  Max possible size of an ABI encoded tx (in bytes).
    #[config(default_t = 10 * 1_024 * 1_024)]
    pub max_tx_size: usize,
    /// Max number of cache misses during one VM execution. If the number of cache misses exceeds this value, the API server panics.
    /// This is a temporary solution to mitigate API request resulting in thousands of DB queries.
    pub vm_execution_cache_misses_limit: Option<usize>,
    /// Max number of VM instances to be concurrently spawned by the API server.
    /// This option can be tweaked down if the API server is running out of memory.
    /// If not set, the VM concurrency limit will be efficiently disabled.
    #[config(default_t = 2_048)]
    pub vm_concurrency_limit: usize,
    /// Smart contract cache size in MiBs. The default value is 128 MiB.
    #[config(with = SizeUnit::MiB, default_t = ByteSize::new(128, SizeUnit::MiB))]
    pub factory_deps_cache_size_mb: ByteSize,
    /// Initial writes cache size in MiBs. The default value is 32 MiB.
    #[config(with = SizeUnit::MiB, default_t = ByteSize::new(32, SizeUnit::MiB))]
    pub initial_writes_cache_size_mb: ByteSize,
    /// Latest values cache size in MiBs. The default value is 128 MiB. If set to 0, the latest
    /// values cache will be disabled.
    #[config(with = SizeUnit::MiB, default_t = ByteSize::new(128, SizeUnit::MiB))]
    pub latest_values_cache_size_mb: ByteSize,
    /// Maximum lag in the number of blocks for the latest values cache after which the cache is reset. Greater values
    /// lead to increased the cache update latency, i.e., less storage queries being processed by the cache. OTOH, smaller values
    /// can lead to spurious resets when Postgres lags for whatever reason (e.g., when sealing L1 batches).
    #[config(default_t = NonZeroU32::new(20).unwrap())]
    pub latest_values_max_block_lag: NonZeroU32,
    /// Limit for fee history block range.
    #[config(default_t = 1_024)]
    pub fee_history_limit: u64,
    /// Maximum number of requests in a single batch JSON RPC request. Default is 500.
    #[config(default_t = 500)]
    pub max_batch_request_size: usize,
    /// Maximum response body size in MiBs. Default is 10 MiB.
    #[config(with = SizeUnit::MiB, default_t = ByteSize::new(10, SizeUnit::MiB))]
    pub max_response_body_size_mb: ByteSize,
    /// Method-specific overrides in MiBs for the maximum response body size.
    #[config(default = MaxResponseSizeOverrides::empty)]
    pub max_response_body_size_overrides_mb: MaxResponseSizeOverrides,
    /// Maximum number of requests per minute for the WebSocket server.
    /// The value is per active connection.
    /// Note: For HTTP, rate limiting is expected to be configured on the infra level.
    #[config(default_t = NonZeroU32::new(6_000).unwrap())]
    pub websocket_requests_per_minute_limit: NonZeroU32,
    /// Tree API url, currently used to proxy `getProof` calls to the tree
    pub tree_api_url: Option<String>,
    /// Polling period for mempool cache update - how often the mempool cache is updated from the database.
    /// In milliseconds. Default is 50 milliseconds.
    #[config(default_t = Duration::from_millis(50), with = TimeUnit::Millis)]
    pub mempool_cache_update_interval: Duration,
    /// Maximum number of transactions to be stored in the mempool cache. Default is 10000.
    #[config(default_t = 10_000)]
    pub mempool_cache_size: usize,
    /// List of L2 token addresses that are white-listed to use by paymasters
    /// (additionally to natively bridged tokens).
    #[config(default, with = Delimited(","))]
    pub whitelisted_tokens_for_aa: Vec<Address>,
    /// Enabled JSON RPC API namespaces. If not set, all namespaces will be available
    #[config(with = Delimited(","))]
    pub api_namespaces: Option<Vec<String>>,
    /// Enables extended tracing of RPC calls. This may negatively impact performance for nodes under high load
    /// (hundreds or thousands RPS).
    #[config(default)]
    pub extended_api_tracing: bool,
}

impl Web3JsonRpcConfig {
    /// Creates a mock instance of `Web3JsonRpcConfig` to be used in tests.
    /// Ports and some fields that may affect execution are set to the same values used by default in
    /// the localhost environment. Other fields are set to default values.
    pub fn for_tests() -> Self {
        Self {
            gas_price_scale_factor: 1.2,
            estimate_gas_scale_factor: 1.5,
            ..Self::default()
        }
    }

    pub fn http_bind_addr(&self) -> SocketAddr {
        SocketAddr::new("0.0.0.0".parse().unwrap(), self.http_port)
    }

    pub fn ws_bind_addr(&self) -> SocketAddr {
        SocketAddr::new("0.0.0.0".parse().unwrap(), self.ws_port)
    }

    pub fn max_response_body_size(&self) -> MaxResponseSize {
        let scale = NonZeroUsize::new(super::BYTES_IN_MEGABYTE).unwrap();
        MaxResponseSize {
            global: self.max_response_body_size_mb.0 as usize,
            overrides: self.max_response_body_size_overrides_mb.scale(scale),
        }
    }
}

#[derive(Debug, Clone, PartialEq, DescribeConfig, DeserializeConfig)]
pub struct HealthCheckConfig {
    /// Port to which the REST server is listening.
    pub port: u16,
    /// Time limit in milliseconds to mark a health check as slow and log the corresponding warning.
    /// If not specified, the default value in the health check crate will be used.
    #[config(with = Optional(TimeUnit::Millis))]
    pub slow_time_limit_ms: Option<Duration>,
    /// Time limit in milliseconds to abort a health check and return "not ready" status for the corresponding component.
    /// If not specified, the default value in the health check crate will be used.
    #[config(with = Optional(TimeUnit::Millis))]
    pub hard_time_limit_ms: Option<Duration>,
}

impl HealthCheckConfig {
    pub fn bind_addr(&self) -> SocketAddr {
        SocketAddr::new("0.0.0.0".parse().unwrap(), self.port)
    }
}

#[derive(Debug, Deserialize, Clone, PartialEq)]
pub struct ContractVerificationApiConfig {
    /// Port to which the REST server is listening.
    pub port: u16,
    /// URL to access REST server.
    pub url: String,
}

impl ContractVerificationApiConfig {
    pub fn bind_addr(&self) -> SocketAddr {
        SocketAddr::new("0.0.0.0".parse().unwrap(), self.port)
    }
}

/// Configuration for the Merkle tree API.
#[derive(Debug, Clone, PartialEq, DescribeConfig, DeserializeConfig)]
pub struct MerkleTreeApiConfig {
    /// Port to bind the Merkle tree API server to.
    #[config(default_t = 3_072)]
    pub port: u16,
}

#[cfg(test)]
mod tests {
    use smart_config::{testing::test_complete, Environment, Yaml};

    use super::*;

    #[test]
    fn working_with_max_response_size_overrides() {
        let overrides: MaxResponseSizeOverrides =
            "eth_call=1, eth_getTransactionReceipt=None,zks_getProof = 32 "
                .parse()
                .unwrap();
        assert_eq!(overrides.iter().len(), 3);
        assert_eq!(overrides.get("eth_call"), Some(1));
        assert_eq!(overrides.get("eth_getTransactionReceipt"), Some(usize::MAX));
        assert_eq!(overrides.get("zks_getProof"), Some(32));
        assert_eq!(overrides.get("eth_blockNumber"), None);

        let scaled = overrides.scale(NonZeroUsize::new(1_000).unwrap());
        assert_eq!(scaled.iter().len(), 3);
        assert_eq!(scaled.get("eth_call"), Some(1_000));
        assert_eq!(scaled.get("eth_getTransactionReceipt"), Some(usize::MAX));
        assert_eq!(scaled.get("zks_getProof"), Some(32_000));
        assert_eq!(scaled.get("eth_blockNumber"), None);
    }

    fn expected_config() -> ApiConfig {
        ApiConfig {
            web3_json_rpc: Web3JsonRpcConfig {
                http_port: 3050,
                ws_port: 3051,
                req_entities_limit: 10000,
                filters_disabled: false,
                filters_limit: 10000,
                subscriptions_limit: 10000,
                pubsub_polling_interval: Duration::from_millis(200),
                max_nonce_ahead: 5,
                estimate_gas_scale_factor: 1.0f64,
                gas_price_scale_factor: 1.2,
                estimate_gas_acceptable_overestimation: 1000,
                estimate_gas_optimize_search: true,
                max_tx_size: 1000000,
                vm_execution_cache_misses_limit: Some(1000),
                vm_concurrency_limit: 512,
                factory_deps_cache_size_mb: ByteSize::new(128, SizeUnit::MiB),
                initial_writes_cache_size_mb: ByteSize::new(32, SizeUnit::MiB),
                latest_values_cache_size_mb: ByteSize::new(256, SizeUnit::MiB),
                latest_values_max_block_lag: NonZeroU32::new(50).unwrap(),
                fee_history_limit: 100,
                max_batch_request_size: 200,
                max_response_body_size_mb: ByteSize::new(10, SizeUnit::MiB),
                max_response_body_size_overrides_mb: [
                    ("eth_call", NonZeroUsize::new(1)),
                    ("eth_getTransactionReceipt", None),
                    ("zks_getProof", NonZeroUsize::new(32)),
                ]
                .into_iter()
                .collect(),
                websocket_requests_per_minute_limit: NonZeroU32::new(10).unwrap(),
                tree_api_url: Some("http://tree/".into()),
                mempool_cache_update_interval: Duration::from_millis(50),
                mempool_cache_size: 10000,
                whitelisted_tokens_for_aa: vec![
                    Address::from_low_u64_be(1),
                    Address::from_low_u64_be(2),
                ],
                api_namespaces: Some(vec!["debug".to_string()]),
                extended_api_tracing: true,
            },
            healthcheck: HealthCheckConfig {
                port: 8081,
                slow_time_limit_ms: Some(Duration::from_millis(250)),
                hard_time_limit_ms: Some(Duration::from_millis(2_000)),
            },
            merkle_tree: MerkleTreeApiConfig { port: 8082 },
        }
    }

    #[test]
    fn parsing_api_config() {
        let env = r#"
            API_WEB3_JSON_RPC_HTTP_PORT="3050"
            API_WEB3_JSON_RPC_HTTP_URL="http://127.0.0.1:3050"
            API_WEB3_JSON_RPC_WS_PORT="3051"
            API_WEB3_JSON_RPC_WS_URL="ws://127.0.0.1:3051"
            API_WEB3_JSON_RPC_REQ_ENTITIES_LIMIT=10000
            API_WEB3_JSON_RPC_FILTERS_DISABLED=false
            API_WEB3_JSON_RPC_FILTERS_LIMIT=10000
            API_WEB3_JSON_RPC_SUBSCRIPTIONS_LIMIT=10000
            API_WEB3_JSON_RPC_PUBSUB_POLLING_INTERVAL=200
            API_WEB3_JSON_RPC_MAX_NONCE_AHEAD=5
            API_WEB3_JSON_RPC_GAS_PRICE_SCALE_FACTOR=1.2
            API_WEB3_JSON_RPC_ESTIMATE_GAS_OPTIMIZE_SEARCH=true
            API_WEB3_JSON_RPC_VM_EXECUTION_CACHE_MISSES_LIMIT=1000
            API_WEB3_JSON_RPC_API_NAMESPACES=debug
            API_WEB3_JSON_RPC_EXTENDED_API_TRACING=true
            API_WEB3_JSON_RPC_WHITELISTED_TOKENS_FOR_AA="0x0000000000000000000000000000000000000001,0x0000000000000000000000000000000000000002"
            API_WEB3_JSON_RPC_ESTIMATE_GAS_SCALE_FACTOR=1.0
            API_WEB3_JSON_RPC_ESTIMATE_GAS_ACCEPTABLE_OVERESTIMATION=1000
            API_WEB3_JSON_RPC_MAX_TX_SIZE=1000000
            API_WEB3_JSON_RPC_VM_CONCURRENCY_LIMIT=512
            API_WEB3_JSON_RPC_FACTORY_DEPS_CACHE_SIZE_MB=128
            API_WEB3_JSON_RPC_INITIAL_WRITES_CACHE_SIZE_MB=32
            API_WEB3_JSON_RPC_LATEST_VALUES_CACHE_SIZE_MB=256
            API_WEB3_JSON_RPC_LATEST_VALUES_MAX_BLOCK_LAG=50
            API_WEB3_JSON_RPC_FEE_HISTORY_LIMIT=100
            API_WEB3_JSON_RPC_MAX_BATCH_REQUEST_SIZE=200
            API_WEB3_JSON_RPC_WEBSOCKET_REQUESTS_PER_MINUTE_LIMIT=10
            API_WEB3_JSON_RPC_MEMPOOL_CACHE_SIZE=10000
            API_WEB3_JSON_RPC_MEMPOOL_CACHE_UPDATE_INTERVAL=50
            API_CONTRACT_VERIFICATION_PORT="3070"
            API_CONTRACT_VERIFICATION_URL="http://127.0.0.1:3070"
            API_WEB3_JSON_RPC_TREE_API_URL="http://tree/"
            API_WEB3_JSON_RPC_MAX_RESPONSE_BODY_SIZE_MB=10
            API_WEB3_JSON_RPC_MAX_RESPONSE_BODY_SIZE_OVERRIDES_MB="eth_call=1, eth_getTransactionReceipt=None, zks_getProof=32"
            API_PROMETHEUS_LISTENER_PORT="3312"
            API_PROMETHEUS_PUSHGATEWAY_URL="http://127.0.0.1:9091"
            API_PROMETHEUS_PUSH_INTERVAL_MS=100
            API_HEALTHCHECK_PORT=8081
            API_HEALTHCHECK_SLOW_TIME_LIMIT_MS=250
            API_HEALTHCHECK_HARD_TIME_LIMIT_MS=2000
            API_MERKLE_TREE_PORT=8082
        "#;
        let env = Environment::from_dotenv("test.env", env)
            .unwrap()
            .strip_prefix("API_");
        let config = test_complete::<ApiConfig>(env).unwrap();
        assert_eq!(config, expected_config());
    }

    #[test]
    fn parsing_from_yaml() {
        let yaml = r#"
          web3_json_rpc:
            http_port: 3050
            http_url: http://127.0.0.1:3050/
            ws_port: 3051
            ws_url: ws://127.0.0.1:3051/
            req_entities_limit: 10000
            filters_limit: 10000
            fee_history_limit: 100
            subscriptions_limit: 10000
            websocket_requests_per_minute_limit: 10
            vm_concurrency_limit: 512
            vm_execution_cache_misses_limit: 1000
            max_response_body_size_mb: 10
            # Migration path: add based on `max_response_body_size_overrides`
            max_response_body_size_overrides_mb:
              eth_call: 1
              eth_getTransactionReceipt: null
              zks_getProof: 32
            max_batch_request_size: 200
            initial_writes_cache_size_mb: 32
            factory_deps_cache_size_mb: 128
            latest_values_cache_size_mb: 256
            latest_values_max_block_lag: 50
            mempool_cache_size: 10000
            mempool_cache_update_interval: 50
            pubsub_polling_interval: 200
            max_nonce_ahead: 5
            gas_price_scale_factor: 1.2
            estimate_gas_scale_factor: 1
            estimate_gas_acceptable_overestimation: 1000
            max_tx_size: 1000000
            filters_disabled: false
            api_namespaces:
            - debug
            whitelisted_tokens_for_aa:
            - "0x0000000000000000000000000000000000000001"
            - "0x0000000000000000000000000000000000000002"
            extended_api_tracing: true
            estimate_gas_optimize_search: true
            tree_api_url: "http://tree/"
          prometheus:
            listener_port: 3312
            pushgateway_url: http://127.0.0.1:9091
            push_interval_ms: 100
          healthcheck:
            port: 8081
            slow_time_limit_ms: 250
            hard_time_limit_ms: 2000
          merkle_tree:
            port: 8082
        "#;

        let yaml = Yaml::new("test.yml", serde_yaml::from_str(yaml).unwrap()).unwrap();
        let config = test_complete::<ApiConfig>(yaml).unwrap();
        assert_eq!(config, expected_config());
    }
}<|MERGE_RESOLUTION|>--- conflicted
+++ resolved
@@ -112,33 +112,9 @@
     }
 }
 
-<<<<<<< HEAD
-impl<'de> Deserialize<'de> for MaxResponseSizeOverrides {
-    fn deserialize<D>(deserializer: D) -> Result<Self, D::Error>
-    where
-        D: Deserializer<'de>,
-    {
-        struct ParseVisitor;
-
-        impl de::Visitor<'_> for ParseVisitor {
-            type Value = MaxResponseSizeOverrides;
-
-            fn expecting(&self, formatter: &mut fmt::Formatter<'_>) -> fmt::Result {
-                formatter.write_str("comma-separated list of <method_name>=<size>|None tuples, such as: eth_call=2,zks_getProof=None")
-            }
-
-            fn visit_str<E: de::Error>(self, value: &str) -> Result<Self::Value, E> {
-                value.parse().map_err(E::custom)
-            }
-        }
-
-        deserializer.deserialize_str(ParseVisitor)
-    }
-=======
 impl WellKnown for MaxResponseSizeOverrides {
     type Deserializer = OrString<Serde![object]>;
     const DE: Self::Deserializer = OrString(Serde![object]);
->>>>>>> 9bc20a48
 }
 
 /// Response size limits for JSON-RPC servers.
