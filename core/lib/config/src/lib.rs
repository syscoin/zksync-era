#![allow(clippy::upper_case_acronyms, clippy::derive_partial_eq_without_eq)]
<<<<<<< HEAD
// SYSCOIN
pub use crate::configs::{
    contracts::chain::ContractsConfig, full_config_schema, ApiConfig, AvailConfig,
    BaseTokenAdjusterConfig, BitcoinConfig, CelestiaConfig, ContractVerifierConfig, DAClientConfig,
    DADispatcherConfig, DBConfig, EigenConfig, EthConfig, EthWatchConfig,
    ExternalProofIntegrationApiConfig, GasAdjusterConfig, GenesisConfig, ObjectStoreConfig,
    PostgresConfig, SnapshotsCreatorConfig,
=======

pub use crate::{
    configs::{
        contracts::chain::ContractsConfig, full_config_schema, ApiConfig, AvailConfig,
        BaseTokenAdjusterConfig, CelestiaConfig, ContractVerifierConfig, DAClientConfig,
        DADispatcherConfig, DBConfig, EigenConfig, EthConfig, EthWatchConfig,
        ExternalProofIntegrationApiConfig, GasAdjusterConfig, GenesisConfig, ObjectStoreConfig,
        PostgresConfig, RemoteENConfig, SnapshotsCreatorConfig,
    },
    repository::{CapturedParams, ConfigRepository},
>>>>>>> b6bf4c7c
};

#[cfg(feature = "cli")]
pub mod cli;
pub mod configs;
#[cfg(feature = "observability_ext")]
mod observability_ext;
mod repository;
pub mod sources;
#[cfg(test)]
mod tests;
mod utils;<|MERGE_RESOLUTION|>--- conflicted
+++ resolved
@@ -1,24 +1,15 @@
 #![allow(clippy::upper_case_acronyms, clippy::derive_partial_eq_without_eq)]
-<<<<<<< HEAD
-// SYSCOIN
-pub use crate::configs::{
-    contracts::chain::ContractsConfig, full_config_schema, ApiConfig, AvailConfig,
-    BaseTokenAdjusterConfig, BitcoinConfig, CelestiaConfig, ContractVerifierConfig, DAClientConfig,
-    DADispatcherConfig, DBConfig, EigenConfig, EthConfig, EthWatchConfig,
-    ExternalProofIntegrationApiConfig, GasAdjusterConfig, GenesisConfig, ObjectStoreConfig,
-    PostgresConfig, SnapshotsCreatorConfig,
-=======
 
 pub use crate::{
+    // SYSCOIN
     configs::{
         contracts::chain::ContractsConfig, full_config_schema, ApiConfig, AvailConfig,
-        BaseTokenAdjusterConfig, CelestiaConfig, ContractVerifierConfig, DAClientConfig,
+        BaseTokenAdjusterConfig, BitcoinConfig, CelestiaConfig, ContractVerifierConfig, DAClientConfig,
         DADispatcherConfig, DBConfig, EigenConfig, EthConfig, EthWatchConfig,
         ExternalProofIntegrationApiConfig, GasAdjusterConfig, GenesisConfig, ObjectStoreConfig,
         PostgresConfig, RemoteENConfig, SnapshotsCreatorConfig,
     },
     repository::{CapturedParams, ConfigRepository},
->>>>>>> b6bf4c7c
 };
 
 #[cfg(feature = "cli")]
