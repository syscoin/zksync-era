#![allow(clippy::upper_case_acronyms, clippy::derive_partial_eq_without_eq)]

pub use crate::configs::{
<<<<<<< HEAD
    contracts::chain::AllContractsConfig as ContractsConfig,
    ApiConfig,
    AvailConfig,
    BaseTokenAdjusterConfig,
    // SYSCOIN
    BitcoinConfig,
    CelestiaConfig,
    ContractVerifierConfig,
    DAClientConfig,
    DADispatcherConfig,
    DBConfig,
    EigenConfig,
    EthConfig,
    EthWatchConfig,
    ExternalProofIntegrationApiConfig,
    GasAdjusterConfig,
    GenesisConfig,
    ObjectStoreConfig,
    PostgresConfig,
    SnapshotsCreatorConfig,
=======
    contracts::chain::ContractsConfig, full_config_schema, ApiConfig, AvailConfig,
    BaseTokenAdjusterConfig, CelestiaConfig, ContractVerifierConfig, DAClientConfig,
    DADispatcherConfig, DBConfig, EigenConfig, EthConfig, EthWatchConfig,
    ExternalProofIntegrationApiConfig, GasAdjusterConfig, GenesisConfig, ObjectStoreConfig,
    PostgresConfig, SnapshotsCreatorConfig,
>>>>>>> 9bc20a48
};
#[cfg(feature = "observability_ext")]
pub use crate::observability_ext::ConfigRepositoryExt;

#[cfg(feature = "cli")]
pub mod cli;
pub mod configs;
#[cfg(feature = "observability_ext")]
mod observability_ext;
pub mod sources;<|MERGE_RESOLUTION|>--- conflicted
+++ resolved
@@ -1,34 +1,11 @@
 #![allow(clippy::upper_case_acronyms, clippy::derive_partial_eq_without_eq)]
-
+// SYSCOIN
 pub use crate::configs::{
-<<<<<<< HEAD
-    contracts::chain::AllContractsConfig as ContractsConfig,
-    ApiConfig,
-    AvailConfig,
-    BaseTokenAdjusterConfig,
-    // SYSCOIN
-    BitcoinConfig,
-    CelestiaConfig,
-    ContractVerifierConfig,
-    DAClientConfig,
-    DADispatcherConfig,
-    DBConfig,
-    EigenConfig,
-    EthConfig,
-    EthWatchConfig,
-    ExternalProofIntegrationApiConfig,
-    GasAdjusterConfig,
-    GenesisConfig,
-    ObjectStoreConfig,
-    PostgresConfig,
-    SnapshotsCreatorConfig,
-=======
     contracts::chain::ContractsConfig, full_config_schema, ApiConfig, AvailConfig,
-    BaseTokenAdjusterConfig, CelestiaConfig, ContractVerifierConfig, DAClientConfig,
+    BaseTokenAdjusterConfig, BitcoinConfig, CelestiaConfig, ContractVerifierConfig, DAClientConfig,
     DADispatcherConfig, DBConfig, EigenConfig, EthConfig, EthWatchConfig,
     ExternalProofIntegrationApiConfig, GasAdjusterConfig, GenesisConfig, ObjectStoreConfig,
     PostgresConfig, SnapshotsCreatorConfig,
->>>>>>> 9bc20a48
 };
 #[cfg(feature = "observability_ext")]
 pub use crate::observability_ext::ConfigRepositoryExt;
