--- conflicted
+++ resolved
@@ -51,17 +51,11 @@
         general.da_client_type().as_deref(),
     ) {
         (L1BatchCommitmentMode::Rollup, _) => Ok(DAValidatorType::Rollup),
-<<<<<<< HEAD
-        (L1BatchCommitmentMode::Validium, None | Some("no_da")) => Ok(DAValidatorType::NoDA),
-        (L1BatchCommitmentMode::Validium, Some("avail")) => Ok(DAValidatorType::Avail),
-        // SYSCOIN
+        (L1BatchCommitmentMode::Validium, None | Some("NoDA")) => Ok(DAValidatorType::NoDA),
+                // SYSCOIN
         (L1BatchCommitmentMode::Validium, Some("bitcoin")) => Ok(DAValidatorType::Rollup),
-        (L1BatchCommitmentMode::Validium, Some("eigen")) => Ok(DAValidatorType::NoDA), // TODO: change to EigenDA for M1
-=======
-        (L1BatchCommitmentMode::Validium, None | Some("NoDA")) => Ok(DAValidatorType::NoDA),
         (L1BatchCommitmentMode::Validium, Some("Avail")) => Ok(DAValidatorType::Avail),
         (L1BatchCommitmentMode::Validium, Some("Eigen")) => Ok(DAValidatorType::NoDA), // TODO: change to EigenDA for M1
->>>>>>> 9bc20a48
         _ => anyhow::bail!("DAValidatorType is not supported"),
     }
 }