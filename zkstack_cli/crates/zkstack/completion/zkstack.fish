--- conflicted
+++ resolved
@@ -108,23 +108,10 @@
 complete -c zkstack -n "__fish_zkstack_using_subcommand ecosystem; and __fish_seen_subcommand_from init" -l deploy-paymaster -d 'Deploy Paymaster contract' -r -f -a "{true\t'',false\t''}"
 complete -c zkstack -n "__fish_zkstack_using_subcommand ecosystem; and __fish_seen_subcommand_from init" -l server-db-url -d 'Server database url without database name' -r
 complete -c zkstack -n "__fish_zkstack_using_subcommand ecosystem; and __fish_seen_subcommand_from init" -l server-db-name -d 'Server database name' -r
-<<<<<<< HEAD
 complete -c zkstack -n "__fish_zkstack_using_subcommand ecosystem; and __fish_seen_subcommand_from init" -s o -l observability -d 'Enable Grafana' -r -f -a "{true\t'',false\t''}"
 complete -c zkstack -n "__fish_zkstack_using_subcommand ecosystem; and __fish_seen_subcommand_from init" -l update-submodules -r -f -a "{true\t'',false\t''}"
-complete -c zkstack -n "__fish_zkstack_using_subcommand ecosystem; and __fish_seen_subcommand_from init" -l validium-type -d 'Type of the Validium network' -r -f -a "{no-da\t'',avail\t'',eigen-da\t''}"
+complete -c zkstack -n "__fish_zkstack_using_subcommand ecosystem; and __fish_seen_subcommand_from init" -l validium-type -d 'Type of the Validium network' -r -f -a "{no-da\t'',avail\t'',eigen-da\t'',bitcoin\t''}"
 complete -c zkstack -n "__fish_zkstack_using_subcommand ecosystem; and __fish_seen_subcommand_from init" -l support-l2-legacy-shared-bridge-test -r -f -a "{true\t'',false\t''}"
-=======
-complete -c zkstack -n "__fish_zkstack_using_subcommand ecosystem; and __fish_seen_subcommand_from init" -s o -l observability -d 'Enable Grafana' -r -f -a "true\t''
-false\t''"
-complete -c zkstack -n "__fish_zkstack_using_subcommand ecosystem; and __fish_seen_subcommand_from init" -l update-submodules -r -f -a "true\t''
-false\t''"
-complete -c zkstack -n "__fish_zkstack_using_subcommand ecosystem; and __fish_seen_subcommand_from init" -l validium-type -d 'Type of the Validium network' -r -f -a "no-da\t''
-avail\t''
-bitcoin\t''
-eigen-da\t''"
-complete -c zkstack -n "__fish_zkstack_using_subcommand ecosystem; and __fish_seen_subcommand_from init" -l support-l2-legacy-shared-bridge-test -r -f -a "true\t''
-false\t''"
->>>>>>> ca855a66
 complete -c zkstack -n "__fish_zkstack_using_subcommand ecosystem; and __fish_seen_subcommand_from init" -l server-command -d 'Command to run the server binary' -r
 complete -c zkstack -n "__fish_zkstack_using_subcommand ecosystem; and __fish_seen_subcommand_from init" -l chain -d 'Chain to use' -r
 complete -c zkstack -n "__fish_zkstack_using_subcommand ecosystem; and __fish_seen_subcommand_from init" -l resume
@@ -209,17 +196,8 @@
 complete -c zkstack -n "__fish_zkstack_using_subcommand chain; and __fish_seen_subcommand_from init" -l server-db-name -d 'Server database name' -r
 complete -c zkstack -n "__fish_zkstack_using_subcommand chain; and __fish_seen_subcommand_from init" -l deploy-paymaster -r -f -a "{true\t'',false\t''}"
 complete -c zkstack -n "__fish_zkstack_using_subcommand chain; and __fish_seen_subcommand_from init" -l l1-rpc-url -d 'L1 RPC URL' -r
-<<<<<<< HEAD
 complete -c zkstack -n "__fish_zkstack_using_subcommand chain; and __fish_seen_subcommand_from init" -l update-submodules -r -f -a "{true\t'',false\t''}"
-complete -c zkstack -n "__fish_zkstack_using_subcommand chain; and __fish_seen_subcommand_from init" -l validium-type -d 'Type of the Validium network' -r -f -a "{no-da\t'',avail\t'',eigen-da\t''}"
-=======
-complete -c zkstack -n "__fish_zkstack_using_subcommand chain; and __fish_seen_subcommand_from init" -l update-submodules -r -f -a "true\t''
-false\t''"
-complete -c zkstack -n "__fish_zkstack_using_subcommand chain; and __fish_seen_subcommand_from init" -l validium-type -d 'Type of the Validium network' -r -f -a "no-da\t''
-avail\t''
-bitcoin\t''
-eigen-da\t''"
->>>>>>> ca855a66
+complete -c zkstack -n "__fish_zkstack_using_subcommand chain; and __fish_seen_subcommand_from init" -l validium-type -d 'Type of the Validium network' -r -f -a "{no-da\t'',avail\t'',eigen-da\t'',bitcoin\t''}"
 complete -c zkstack -n "__fish_zkstack_using_subcommand chain; and __fish_seen_subcommand_from init" -l server-command -d 'Command to run the server binary' -r
 complete -c zkstack -n "__fish_zkstack_using_subcommand chain; and __fish_seen_subcommand_from init" -l chain -d 'Chain to use' -r
 complete -c zkstack -n "__fish_zkstack_using_subcommand chain; and __fish_seen_subcommand_from init" -l resume
