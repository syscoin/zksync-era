--- conflicted
+++ resolved
@@ -136,24 +136,18 @@
 false\t''"
 complete -c zkstack -n "__fish_zkstack_using_subcommand ecosystem; and __fish_seen_subcommand_from init" -l server-db-url -d 'Server database url without database name' -r
 complete -c zkstack -n "__fish_zkstack_using_subcommand ecosystem; and __fish_seen_subcommand_from init" -l server-db-name -d 'Server database name' -r
-<<<<<<< HEAD
-complete -c zkstack -n "__fish_zkstack_using_subcommand ecosystem; and __fish_seen_subcommand_from init" -s o -l observability -d 'Enable Grafana' -r -f -a "{true\t'',false\t''}"
-complete -c zkstack -n "__fish_zkstack_using_subcommand ecosystem; and __fish_seen_subcommand_from init" -l update-submodules -r -f -a "{true\t'',false\t''}"
-complete -c zkstack -n "__fish_zkstack_using_subcommand ecosystem; and __fish_seen_subcommand_from init" -l validium-type -d 'Type of the Validium network' -r -f -a "{no-da\t'',avail\t'',eigen-da\t'',bitcoin\t''}"
-complete -c zkstack -n "__fish_zkstack_using_subcommand ecosystem; and __fish_seen_subcommand_from init" -l support-l2-legacy-shared-bridge-test -r -f -a "{true\t'',false\t''}"
-=======
 complete -c zkstack -n "__fish_zkstack_using_subcommand ecosystem; and __fish_seen_subcommand_from init" -s o -l observability -d 'Enable Grafana' -r -f -a "true\t''
 false\t''"
 complete -c zkstack -n "__fish_zkstack_using_subcommand ecosystem; and __fish_seen_subcommand_from init" -l update-submodules -r -f -a "true\t''
 false\t''"
 complete -c zkstack -n "__fish_zkstack_using_subcommand ecosystem; and __fish_seen_subcommand_from init" -l validium-type -d 'Type of the Validium network' -r -f -a "no-da\t''
 avail\t''
-eigen-da\t''"
+eigen-da\t''
+bitcoin\t''"
 complete -c zkstack -n "__fish_zkstack_using_subcommand ecosystem; and __fish_seen_subcommand_from init" -l support-l2-legacy-shared-bridge-test -r -f -a "true\t''
 false\t''"
 complete -c zkstack -n "__fish_zkstack_using_subcommand ecosystem; and __fish_seen_subcommand_from init" -l make-permanent-rollup -r -f -a "true\t''
 false\t''"
->>>>>>> b6bf4c7c
 complete -c zkstack -n "__fish_zkstack_using_subcommand ecosystem; and __fish_seen_subcommand_from init" -l server-command -d 'Command to run the server binary' -r
 complete -c zkstack -n "__fish_zkstack_using_subcommand ecosystem; and __fish_seen_subcommand_from init" -l chain -d 'Chain to use' -r
 complete -c zkstack -n "__fish_zkstack_using_subcommand ecosystem; and __fish_seen_subcommand_from init" -l resume
@@ -262,18 +256,14 @@
 complete -c zkstack -n "__fish_zkstack_using_subcommand chain; and __fish_seen_subcommand_from init" -l deploy-paymaster -r -f -a "true\t''
 false\t''"
 complete -c zkstack -n "__fish_zkstack_using_subcommand chain; and __fish_seen_subcommand_from init" -l l1-rpc-url -d 'L1 RPC URL' -r
-<<<<<<< HEAD
-complete -c zkstack -n "__fish_zkstack_using_subcommand chain; and __fish_seen_subcommand_from init" -l update-submodules -r -f -a "{true\t'',false\t''}"
-complete -c zkstack -n "__fish_zkstack_using_subcommand chain; and __fish_seen_subcommand_from init" -l validium-type -d 'Type of the Validium network' -r -f -a "{no-da\t'',avail\t'',eigen-da\t'',bitcoin\t''}"
-=======
 complete -c zkstack -n "__fish_zkstack_using_subcommand chain; and __fish_seen_subcommand_from init" -l update-submodules -r -f -a "true\t''
 false\t''"
 complete -c zkstack -n "__fish_zkstack_using_subcommand chain; and __fish_seen_subcommand_from init" -l make-permanent-rollup -r -f -a "true\t''
 false\t''"
 complete -c zkstack -n "__fish_zkstack_using_subcommand chain; and __fish_seen_subcommand_from init" -l validium-type -d 'Type of the Validium network' -r -f -a "no-da\t''
 avail\t''
-eigen-da\t''"
->>>>>>> b6bf4c7c
+eigen-da\t''
+bitcoin\t''"
 complete -c zkstack -n "__fish_zkstack_using_subcommand chain; and __fish_seen_subcommand_from init" -l server-command -d 'Command to run the server binary' -r
 complete -c zkstack -n "__fish_zkstack_using_subcommand chain; and __fish_seen_subcommand_from init" -l chain -d 'Chain to use' -r
 complete -c zkstack -n "__fish_zkstack_using_subcommand chain; and __fish_seen_subcommand_from init" -l resume
