use xshell::Shell;
use zkstack_cli_common::forge::{Forge, ForgeScriptArgs};
use zkstack_cli_config::{
    forge_interface::{
        paymaster::{DeployPaymasterInput, DeployPaymasterOutput},
        script_params::DEPLOY_PAYMASTER_SCRIPT_PARAMS,
    },
    traits::{ReadConfig, SaveConfig, SaveConfigWithBasePath},
    ChainConfig, ContractsConfig, ZkStackConfig, ZkStackConfigTrait,
};

use crate::utils::forge::{check_the_balance, fill_forge_private_key, WalletOwner};

pub async fn run(args: ForgeScriptArgs, shell: &Shell) -> anyhow::Result<()> {
    let chain_config = ZkStackConfig::current_chain(shell)?;
    let mut contracts = chain_config.get_contracts_config()?;
    let l1_rpc_url = chain_config.get_secrets_config().await?.l1_rpc_url()?;
    deploy_paymaster(
        shell,
        &chain_config,
        &mut contracts,
        args,
        None,
        true,
        l1_rpc_url,
    )
    .await?;
    contracts.save_with_base_path(shell, chain_config.configs)
}

pub async fn deploy_paymaster(
    shell: &Shell,
    chain_config: &ChainConfig,
    contracts_config: &mut ContractsConfig,
    forge_args: ForgeScriptArgs,
    sender: Option<String>,
    broadcast: bool,
    l1_rpc_url: String,
) -> anyhow::Result<()> {
    let input = DeployPaymasterInput::new(chain_config)?;
    let foundry_contracts_path = chain_config.path_to_foundry_scripts();
    input.save(
        shell,
        DEPLOY_PAYMASTER_SCRIPT_PARAMS.input(&foundry_contracts_path),
    )?;

    let mut forge = Forge::new(&foundry_contracts_path)
        .script(&DEPLOY_PAYMASTER_SCRIPT_PARAMS.script(), forge_args.clone())
        .with_ffi()
<<<<<<< HEAD
        .with_rpc_url(secrets.l1_rpc_url()?)
        .with_timeout(1800); // SYSCOIN 30 minutes timeout for transaction receipts
=======
        .with_rpc_url(l1_rpc_url);
>>>>>>> 88481cef

    if let Some(address) = sender {
        forge = forge.with_sender(address);
    } else {
        forge = fill_forge_private_key(
            forge,
            Some(&chain_config.get_wallets_config()?.governor),
            WalletOwner::Governor,
        )?;
    }

    if broadcast {
        forge = forge.with_broadcast();
        check_the_balance(&forge).await?;
    }

    forge.run(shell)?;

    let output = DeployPaymasterOutput::read(
        shell,
        DEPLOY_PAYMASTER_SCRIPT_PARAMS.output(&foundry_contracts_path),
    )?;

    contracts_config.l2.testnet_paymaster_addr = output.paymaster;
    Ok(())
}<|MERGE_RESOLUTION|>--- conflicted
+++ resolved
@@ -47,12 +47,8 @@
     let mut forge = Forge::new(&foundry_contracts_path)
         .script(&DEPLOY_PAYMASTER_SCRIPT_PARAMS.script(), forge_args.clone())
         .with_ffi()
-<<<<<<< HEAD
-        .with_rpc_url(secrets.l1_rpc_url()?)
+        .with_rpc_url(l1_rpc_url)
         .with_timeout(1800); // SYSCOIN 30 minutes timeout for transaction receipts
-=======
-        .with_rpc_url(l1_rpc_url);
->>>>>>> 88481cef
 
     if let Some(address) = sender {
         forge = forge.with_sender(address);
